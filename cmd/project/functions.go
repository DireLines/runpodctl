--- conflicted
+++ resolved
@@ -534,14 +534,10 @@
 }
 
 func deployProject(networkVolumeId string) (endpointId string, err error) {
-<<<<<<< HEAD
 	if deployViaDockerImage {
 		return deployProjectViaDocker(networkVolumeId)
 	}
-	//parse project toml
-=======
 	// parse project toml
->>>>>>> fc5704f4
 	config := loadProjectConfig()
 	projectId := config.GetPath([]string{"project", "uuid"}).(string)
 	projectConfig := config.Get("project").(*toml.Tree)
