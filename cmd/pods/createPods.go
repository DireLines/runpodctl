--- conflicted
+++ resolved
@@ -9,44 +9,25 @@
 	"github.com/spf13/cobra"
 )
 
-<<<<<<< HEAD
 var (
-	communityCloud    bool
-	containerDiskInGb int
-	deployCost        float32
-	dockerArgs        string
-	env               []string
-	gpuCount          int
-	gpuTypeId         string
-	imageName         string
-	minMemoryInGb     int
-	minVcpuCount      int
-	name              string
-	podCount          int
-	ports             []string
-	secureCloud       bool
-	volumeInGb        int
-	volumeMountPath   string
+ communityCloud bool
+ containerDiskInGb int
+ deployCost float32
+ dockerArgs string
+ env []string
+ gpuCount int
+ gpuTypeId string
+ imageName string
+ minMemoryInGb int
+ minVcpuCount int
+ name string
+ podCount int
+ ports []string
+ secureCloud bool
+ templateId string
+ volumeInGb int
+ volumeMountPath string
 )
-=======
-var communityCloud bool
-var containerDiskInGb int
-var deployCost float32
-var dockerArgs string
-var env []string
-var gpuCount int
-var gpuTypeId string
-var imageName string
-var minMemoryInGb int
-var minVcpuCount int
-var name string
-var podCount int
-var ports []string
-var secureCloud bool
-var templateId string
-var volumeInGb int
-var volumeMountPath string
->>>>>>> 66ce6b36
 
 var CreatePodsCmd = &cobra.Command{
 	Use:   "pods",
